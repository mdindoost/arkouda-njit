#!/usr/bin/env python3                                                         

import time, argparse
import numpy as np
import arkouda as ak
import random
import string
import arachne_development.graph as njit


def time_ak_cc():

    print("Graph Truss Analysis")
    cfg = ak.get_config()

    print("Number of Locales=",cfg["numLocales"])
    print("number of PUs =",cfg["numPUs"])
    print("Max Tasks =",cfg["maxTaskPar"])
    print("Memory =",cfg["physicalMemory"])
    HomeDir="/rhome/zhihui/"

    EdgeList=[ [28980,5242,2,0,HomeDir+"Adata/SNAP/ca-GrQc.txt.gr"],\
            [51971,9877,2,0,HomeDir+"Adata/SNAP/ca-HepTh.txt.gr"],\
            [88234,4039,2,0,HomeDir+"Adata/SNAP/facebook_combined.txt"],\
            [103689,8277,2,0,HomeDir+"Adata/SNAP/wiki"],\
            [106762,26475,3,0,HomeDir+"Adata/SNAP/as-caida20071105.txt.gr"],\
            [186936,23133,2,0,HomeDir+"Adata/SNAP/ca-CondMat.txt.gr"],\
            [237010,12008,2,0,HomeDir+"Adata/SNAP/ca-HepPh.txt.gr"],\
            [367662,36692,2,0,HomeDir+"Adata/SNAP/email-Enron.gr"],\
            [396160,18772,2,0,HomeDir+"Adata/SNAP/ca-AstroPh.txt.gr"],\
            [428156,58228,2,0,HomeDir+"Adata/SNAP/loc-brightkite_edges.txt"],\
            [508837,75879,2,0,HomeDir+"Adata/SNAP/soc-Epinions1.txt.gr"],\
            [1049866,317080,2,0,HomeDir+"Adata/SNAP/com-dblp.ungraph.txt.gr"],\
            [2987624,1134890,2,0,HomeDir+"Adata/SNAP/com-youtube.ungraph.txt.gr"],\
            [2443408,403394,2,0,HomeDir+"Adata/SNAP/amazon0601.txt.pr"],\
            [68993773,4847571,2,0,HomeDir+"Adata/SNAP/soc-LiveJournal1.txt"],\
            [14855842,456626,2,0,HomeDir+"Adata/higgs-social_network.edgelist"],\
            [117185083,3072441,2,0,HomeDir+"Adata/com-orkut.ungraph.txt.gr"],\
            ]

    MtxDelaunay=[ [3056,1024,2,0,HomeDir+"Adata/Delaunay/delaunay_n10/delaunay_n10.mtx"],\
            [6127,2048,2,0,HomeDir+"Adata/Delaunay/delaunay_n11/delaunay_n11.mtx"] ,\
            [12264, 4096,2,0,HomeDir+"Adata/Delaunay/delaunay_n12/delaunay_n12.mtx"] ,\
            [24547,8192,2,0,HomeDir+"Adata/Delaunay/delaunay_n13/delaunay_n13.mtx"] ,\
            [49122,16384,2,0,HomeDir+"Adata/Delaunay/delaunay_n14/delaunay_n14.mtx"] ,\
            [98274,32768,2,0,HomeDir+"Adata/Delaunay/delaunay_n15/delaunay_n15.mtx"] ,\
            [196575,65536,2,0,HomeDir+"Adata/Delaunay/delaunay_n16/delaunay_n16.mtx"],\
            [393176,131072,2,0,HomeDir+"Adata/Delaunay/delaunay_n17/delaunay_n17.mtx"],\
            [786396,262144,2,0,HomeDir+"Adata/Delaunay/delaunay_n18/delaunay_n18.mtx"],\
            [1572823,524288,2,0,HomeDir+"Adata/Delaunay/delaunay_n19/delaunay_n19.mtx"],\
            [3145686,1048576,2,0,HomeDir+"Adata/Delaunay/delaunay_n20/delaunay_n20.mtx"],\
            [6291408,2097152,2,0,HomeDir+"Adata/Delaunay/delaunay_n21/delaunay_n21.mtx"],\
            [12582869,4194304,2,0,HomeDir+"Adata/Delaunay/delaunay_n22/delaunay_n22.mtx"],\
            [25165784,8388608,2,0,HomeDir+"Adata/Delaunay/delaunay_n23/delaunay_n23.mtx"],\
            [50331601,16777216,2,0,HomeDir+"Adata/Delaunay/delaunay_n24/delaunay_n24.mtx"],\
            ]
    MtxOther=[[28854312,23947347,2,0,HomeDir+"Adata/road_usa/road_usa.mtx"],\
            ]
    BigMtxFile=[ 
            [180292586,170728175,2,0,HomeDir+"Adata/SNAP/kmer_A2a.mtx"],\
            [232705452,214005017,2,0,HomeDir+"Adata/SNAP/kmer_V1r.mtx"],\
            [298113762,18520486,2,0,HomeDir+"Adata/SNAP/uk-2002.mtx"],\
#            [936364282,39459925,2,0,HomeDir+"Adata/SNAP/uk-2005.mtx"],\
              ]
    MtxRGG=[ \
            [14487995,2097152,2,0,HomeDir+"Adata/rgg_n_2/rgg_n_2_21_s0/rgg_n_2_21_s0.mtx"],\
            [30359198,4194304,2,0,HomeDir+"Adata/rgg_n_2/rgg_n_2_22_s0/rgg_n_2_22_s0.mtx"],\
            [63501393,8388608,2,0,HomeDir+"Adata/rgg_n_2/rgg_n_2_23_s0/rgg_n_2_23_s0.mtx"],\
            [132557200,16777216,2,0,HomeDir+"Adata/rgg_n_2/rgg_n_2_24_s0/rgg_n_2_24_s0.mtx"],\
              ]
    MtxKron=[ \
            [2456398,65536,3,0,HomeDir+"Adata/kron_g500-logn/kron_g500-logn16/kron_g500-logn16.mtx"],\
            [5114375,131072,3,0,HomeDir+"Adata/kron_g500-logn/kron_g500-logn17/kron_g500-logn17.mtx"],\
            [10583222,262144,3,0,HomeDir+"Adata/kron_g500-logn/kron_g500-logn18/kron_g500-logn18.mtx"],\
            [21781478,524288,3,0,HomeDir+"Adata/kron_g500-logn/kron_g500-logn19/kron_g500-logn19.mtx"],\
            [44620272,1048576,3,0,HomeDir+"Adata/kron_g500-logn/kron_g500-logn20/kron_g500-logn20.mtx"],\
              ]
    ProSNAP=[ [14484,5242,2,0,HomeDir+"Adata/SNAP/ca-GrQc.txt.pr"],\
            [25973,9877,2,0,HomeDir+"Adata/SNAP/ca-HepTh.txt.pr"],\
            [53381,26475,2,0,HomeDir+"Adata/SNAP/as-caida20071105.txt.pr"],\
            [88234,4039,2,0,HomeDir+"Adata/SNAP/facebook_combined.txt.pr"],\
            [93439,23133,2,0,HomeDir+"Adata/SNAP/ca-CondMat.txt.pr"],\
            [118489,12008,2,0,HomeDir+"Adata/SNAP/ca-HepPh.txt.pr"],\
            [198050,18772,2,0,HomeDir+"Adata/SNAP/ca-AstroPh.txt.pr"],\
            [1049866,317080,2,0,HomeDir+'Adata/SNAP/com-dblp.ungraph.txt.gr.pr'],\
            [183831,36692,2,0,HomeDir+"Adata/SNAP/email-Enron.gr.pr"],\
            [214078,58228,2,0,HomeDir+"Adata/SNAP/loc-brightkite_edges.txt.pr"],\
            [405740,75879,2,0,HomeDir+"Adata/SNAP/soc-Epinions1.txt.pr"],\
            [2443408,403394,2,0,HomeDir+"Adata/SNAP/amazon0601.txt.pr"],\
            [2987624,1134890,2,0,HomeDir+"Adata/SNAP/com-youtube.ungraph.txt.pr"],\
            [25004123,4847571,2,0,HomeDir+'Adata/SNAP/soc-LiveJournal1.txt.pr']
            ]
    ProDelaunay=[ [3056,1024,2,0,HomeDir+"Adata/Delaunay/delaunay_n10/delaunay_n10.mtx.pr"],\
            [6127,2048,2,0,HomeDir+"Adata/Delaunay/delaunay_n11/delaunay_n11.mtx.pr"] ,\
            [12264, 4096,2,0,HomeDir+"Adata/Delaunay/delaunay_n12/delaunay_n12.mtx.pr"] ,\
            [24547,8192,2,0,HomeDir+"Adata/Delaunay/delaunay_n13/delaunay_n13.mtx.pr"] ,\
            [49122,16384,2,0,HomeDir+"Adata/Delaunay/delaunay_n14/delaunay_n14.mtx.pr"] ,\
            [98274,32768,2,0,HomeDir+"Adata/Delaunay/delaunay_n15/delaunay_n15.mtx.pr"] ,\
            [196575,65536,2,0,HomeDir+"Adata/Delaunay/delaunay_n16/delaunay_n16.mtx.pr"],\
            [393176,131072,2,0,HomeDir+"Adata/Delaunay/delaunay_n17/delaunay_n17.mtx.pr"],\
            [786396,262144,2,0,HomeDir+"Adata/Delaunay/delaunay_n18/delaunay_n18.mtx.pr"],\
            [1572823,524288,2,0,HomeDir+"Adata/Delaunay/delaunay_n19/delaunay_n19.mtx.pr"],\
            [3145686,1048576,2,0,HomeDir+"Adata/Delaunay/delaunay_n20/delaunay_n20.mtx.pr"],\
            [6291408,2097152,2,0,HomeDir+"Adata/Delaunay/delaunay_n21/delaunay_n21.mtx.pr"],\
            [12582869,4194304,2,0,HomeDir+"Adata/Delaunay/delaunay_n22/delaunay_n22.mtx.pr"],\
            [25165784,8388608,2,0,HomeDir+"Adata/Delaunay/delaunay_n23/delaunay_n23.mtx.pr"],\
            [50331601,16777216,2,0,HomeDir+"Adata/Delaunay/delaunay_n24/delaunay_n24.mtx.pr"],\
             ]
    ProPBig=[ [14855842,456626,2,0,HomeDir+"Adata/higgs-social_network.edgelist"],\
            [117185083,3072441,2,0,HomeDir+"Adata/com-orkut.ungraph.txt"],\
            [180292586,170728175,2,0,HomeDir+"Adata/SNAP/kmer_A2a.mtx.pr"],\
            [232705452,214005017,2,0,HomeDir+"Adata/SNAP/kmer_V1r.mtx.pr"],\
            [261787258,18484117,2,0,HomeDir+"Adata/SNAP/uk-2002.mtx.pr"],\
            [783027125,39454746,2,0,HomeDir+"Adata/SNAP/uk-2005.mtx.pr"],\
             ]

    TestMtx=[ [28854312,23947347,2,0,HomeDir+"Adata/road_usa/road_usa.mtx"],\
              ]
    ProRGG=[ \
            [14487995,2097148,2,0,HomeDir+"Adata/rgg_n_2/rgg_n_2_21_s0/rgg_n_2_21_s0.mtx.pr"],\
            [30359198,4194301,2,0,HomeDir+"Adata/rgg_n_2/rgg_n_2_22_s0/rgg_n_2_22_s0.mtx.pr"],\
            [63501393,8388607,2,0,HomeDir+"Adata/rgg_n_2/rgg_n_2_23_s0/rgg_n_2_23_s0.mtx.pr"],\
            [132557200,16777215,2,0,HomeDir+"Adata/rgg_n_2/rgg_n_2_24_s0/rgg_n_2_24_s0.mtx.pr"],\
              ]
    ProKron=[ \
            [2456071,55321,3,0,HomeDir+"Adata/kron_g500-logn/kron_g500-logn16/kron_g500-logn16.mtx.pr"],\
            [5113985,107909,3,0,HomeDir+"Adata/kron_g500-logn/kron_g500-logn17/kron_g500-logn17.mtx.pr"],\
            [10582686,210155,3,0,HomeDir+"Adata/kron_g500-logn/kron_g500-logn18/kron_g500-logn18.mtx.pr"],\
            [21780787,409175,3,0,HomeDir+"Adata/kron_g500-logn/kron_g500-logn19/kron_g500-logn19.mtx.pr"],\
            [44619402,795241,3,0,HomeDir+"Adata/kron_g500-logn/kron_g500-logn20/kron_g500-logn20.mtx.pr"],\
              ]

    start = time.time()
    for i in EdgeList:
        Edges=i[0]
        Vertices=i[1]
        Columns=i[2]
        Directed=i[3]
        FileName=i[4]
        print(Edges,",",Vertices,",",Columns,",",Directed,",",str(FileName))
        Graph=njit.graph_file_read(Edges,Vertices,Columns,Directed,str(FileName),0,0,0,0,1)
        cc = njit.graph_cc(Graph)
        print("Number of components=",cc)
<<<<<<< HEAD
    for i in MtxDelaunay:
=======
    for i in MtxOther:
>>>>>>> fd0c67fe
        Edges=i[0]
        Vertices=i[1]
        Columns=i[2]
        Directed=i[3]
        FileName=i[4]
        print(Edges,",",Vertices,",",Columns,",",Directed,",",str(FileName))
        Graph=njit.graph_file_read_mtx(Edges,Vertices,Columns,Directed,str(FileName),0,0,0,0,1)
        cc = njit.graph_cc(Graph)
        print("Number of components=",cc)
<<<<<<< HEAD
    for i in MtxOther:
=======
    for i in BigMtxFile:
>>>>>>> fd0c67fe
        Edges=i[0]
        Vertices=i[1]
        Columns=i[2]
        Directed=i[3]
        FileName=i[4]
        print(Edges,",",Vertices,",",Columns,",",Directed,",",str(FileName))
        Graph=njit.graph_file_read_mtx(Edges,Vertices,Columns,Directed,str(FileName),0,0,0,0,1)
        cc = njit.graph_cc(Graph)
        print("Number of components=",cc)
<<<<<<< HEAD
    for i in BigMtxFile:
=======
    for i in MtxDelaunay:
>>>>>>> fd0c67fe
        Edges=i[0]
        Vertices=i[1]
        Columns=i[2]
        Directed=i[3]
        FileName=i[4]
        print(Edges,",",Vertices,",",Columns,",",Directed,",",str(FileName))
        Graph=njit.graph_file_read_mtx(Edges,Vertices,Columns,Directed,str(FileName),0,0,0,0,1)
        cc = njit.graph_cc(Graph)
        print("Number of components=",cc)
    return


def create_parser():
    parser = argparse.ArgumentParser(description="Measure the performance of suffix array building: C= suffix_array(V)")
    parser.add_argument('hostname', help='Hostname of arkouda server')
    parser.add_argument('port', type=int, help='Port of arkouda server')
    parser.add_argument('-v', '--logvertices', type=int, default=5, help='Problem size: log number of vertices')
    parser.add_argument('-e', '--vedges', type=int, default=2,help='Number of edges per vertex')
    parser.add_argument('-p', '--possibility', type=float, default=0.01,help='Possibility ')
    parser.add_argument('-t', '--trials', type=int, default=6, help='Number of times to run the benchmark')
    parser.add_argument('-m', '--perm', type=int, default=0 , help='if permutation ')
    parser.add_argument('--numpy', default=False, action='store_true', help='Run the same operation in NumPy to compare performance.')
    parser.add_argument('--correctness-only', default=False, action='store_true', help='Only check correctness, not performance.')
    return parser


    
if __name__ == "__main__":
    import sys
    
    parser = create_parser()
    args = parser.parse_args()
    ak.verbose = False
    print("Truss batch test")
    ak.connect(args.hostname, args.port)
    time_ak_cc()
    ak.shutdown()<|MERGE_RESOLUTION|>--- conflicted
+++ resolved
@@ -141,39 +141,27 @@
         Graph=njit.graph_file_read(Edges,Vertices,Columns,Directed,str(FileName),0,0,0,0,1)
         cc = njit.graph_cc(Graph)
         print("Number of components=",cc)
-<<<<<<< HEAD
+    for i in MtxOther:
+        Edges=i[0]
+        Vertices=i[1]
+        Columns=i[2]
+        Directed=i[3]
+        FileName=i[4]
+        print(Edges,",",Vertices,",",Columns,",",Directed,",",str(FileName))
+        Graph=njit.graph_file_read_mtx(Edges,Vertices,Columns,Directed,str(FileName),0,0,0,0,1)
+        cc = njit.graph_cc(Graph)
+        print("Number of components=",cc)
+    for i in BigMtxFile:
+        Edges=i[0]
+        Vertices=i[1]
+        Columns=i[2]
+        Directed=i[3]
+        FileName=i[4]
+        print(Edges,",",Vertices,",",Columns,",",Directed,",",str(FileName))
+        Graph=njit.graph_file_read_mtx(Edges,Vertices,Columns,Directed,str(FileName),0,0,0,0,1)
+        cc = njit.graph_cc(Graph)
+        print("Number of components=",cc)
     for i in MtxDelaunay:
-=======
-    for i in MtxOther:
->>>>>>> fd0c67fe
-        Edges=i[0]
-        Vertices=i[1]
-        Columns=i[2]
-        Directed=i[3]
-        FileName=i[4]
-        print(Edges,",",Vertices,",",Columns,",",Directed,",",str(FileName))
-        Graph=njit.graph_file_read_mtx(Edges,Vertices,Columns,Directed,str(FileName),0,0,0,0,1)
-        cc = njit.graph_cc(Graph)
-        print("Number of components=",cc)
-<<<<<<< HEAD
-    for i in MtxOther:
-=======
-    for i in BigMtxFile:
->>>>>>> fd0c67fe
-        Edges=i[0]
-        Vertices=i[1]
-        Columns=i[2]
-        Directed=i[3]
-        FileName=i[4]
-        print(Edges,",",Vertices,",",Columns,",",Directed,",",str(FileName))
-        Graph=njit.graph_file_read_mtx(Edges,Vertices,Columns,Directed,str(FileName),0,0,0,0,1)
-        cc = njit.graph_cc(Graph)
-        print("Number of components=",cc)
-<<<<<<< HEAD
-    for i in BigMtxFile:
-=======
-    for i in MtxDelaunay:
->>>>>>> fd0c67fe
         Edges=i[0]
         Vertices=i[1]
         Columns=i[2]
